--- conflicted
+++ resolved
@@ -25,13 +25,8 @@
       }
     },
     "android": {
-<<<<<<< HEAD
       "package": "com.typelets.mobile.android",
-      "versionCode": 47,
-=======
-      "package": "com.typelets.notes",
       "versionCode": 48,
->>>>>>> fd0b5403
       "softwareKeyboardLayoutMode": "resize",
       "adaptiveIcon": {
         "backgroundColor": "#FFFFFF",
@@ -50,6 +45,7 @@
     },
     "plugins": [
       "expo-router",
+      "@sentry/react-native/expo",
       [
         "@sentry/react-native/expo",
         {
